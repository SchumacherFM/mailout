--- conflicted
+++ resolved
@@ -284,23 +284,15 @@
 
 ### Testing
 
-<<<<<<< HEAD
-
 #### JavaScript
 
-=======
->>>>>>> a285dd79
 To do a quick test of the configuration for mailout on your Caddy server, the
 following plain vanilla JavaScript using XMLHttpRequest does the job.
 
 ```
 var xhr = new XMLHttpRequest();
 
-<<<<<<< HEAD
 xhr.open('POST', '/mailout'); // Change if /mailout is not your configured endpoint
-=======
-xhr.open('POST', '/message'); // Change if /message is not your configured endpoint
->>>>>>> a285dd79
 xhr.onreadystatechange = function () { console.log(this.responseText); }
 
 // Use this header for the paramater format below
@@ -311,7 +303,6 @@
 xhr.send(params);
 ```
 
-<<<<<<< HEAD
 #### CURL
 
 If you are on a commandline console, the following CURL command also issues a
@@ -321,8 +312,6 @@
 curl http://example.com/mailout -d 'name=Matt&email=matt@github.com'
 ```
 
-=======
->>>>>>> a285dd79
 ### GMail
 
 If you use Gmail as outgoing server these pages can help:
